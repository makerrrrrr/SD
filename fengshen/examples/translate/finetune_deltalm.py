--- conflicted
+++ resolved
@@ -1,7 +1,6 @@
 # !/usr/bin/env python
 # -*- coding: utf-8 -*-
 
-<<<<<<< HEAD
 import pandas as pd
 import json
 import argparse
@@ -26,32 +25,6 @@
 import sys
 sys.path.append('../../../')
 
-=======
-import sys
-sys.path.append('../../../')
-
-from typing import List
-from mosestokenizer import MosesDetokenizer
-from pytorch_lightning.callbacks import LearningRateMonitor
-from pytorch_lightning import Trainer, loggers, LightningModule
-from fengshen.data.universal_datamodule import UniversalDataModule
-from fengshen.utils import UniversalCheckpoint
-from fengshen.models.deltalm.modeling_deltalm import DeltalmForConditionalGeneration
-from fengshen.models.deltalm.tokenizer_deltalm import DeltalmTokenizer
-from fengshen.models.model_utils import add_module_args, add_inverse_square_args
-from sacrebleu.metrics import BLEU
-from pytorch_lightning.utilities import rank_zero_info
-import logging
-import os
-import torch
-import argparse
-import json
-import pandas as pd
-
-
-# import sentencepiecos.environ["CUDA_VISIBLE_DEVICES"] = '5'e
-# os.environ["CUDA_VISIBLE_DEVICES"] = '0'
->>>>>>> 74726cd0
 
 mose_decode = MosesDetokenizer()
 
@@ -117,7 +90,6 @@
         self.reverse_src_tgt = reverse_src_tgt
 
     def __call__(self, batch_samples):
-<<<<<<< HEAD
         batch_inputs, batch_targets = [], []
         for sample in batch_samples:
             if self.reverse_src_tgt:
@@ -128,15 +100,6 @@
                 if "src" in sample and len(sample["src"]) != 0:
                     batch_inputs.append(sample["src"])
                     batch_targets.append(sample["tgt"])
-=======
-        # logger.debug("samples: ", batch_samples)
-        # print("samples: ", batch_samples)
-        batch_inputs, batch_targets = [], []
-        for sample in batch_samples:
-            if len(sample["src"]) != 0:
-                batch_inputs.append(sample["src"])
-                batch_targets.append(sample["tgt"])
->>>>>>> 74726cd0
         batch_data = self.tokenizer(
             batch_inputs,
             padding='max_length',
@@ -152,14 +115,7 @@
                 truncation=False,
                 return_tensors="pt"
             )["input_ids"]
-<<<<<<< HEAD
             batch_data['decoder_input_ids'] = self.model.prepare_decoder_input_ids_from_labels(labels)
-=======
-            # batch_data['decoder_input_ids'] = self.model.prepare_decoder_input_ids_from_labels(labels)
-            end_token_index = torch.where(labels == self.tokenizer.eos_token_id)[1]
-            for idx, end_idx in enumerate(end_token_index):
-                labels[idx][end_idx+1:] = -100
->>>>>>> 74726cd0
             batch_data['labels'] = labels
 
         batch_data['src'] = batch_inputs
@@ -289,7 +245,6 @@
 
     def validation_step(self, batch, batch_idx):
 
-<<<<<<< HEAD
         def postprocess_text(preds, labels, tgt_zh):
             if tgt_zh:
                 preds = [pred.strip() for pred in preds]
@@ -297,14 +252,6 @@
             else:
                 preds = list(map(lambda x: mose_decode(x.strip().split()), preds))
                 labels = list(map(lambda x: mose_decode(x.strip().split()), labels))
-=======
-        def postprocess_text(preds, labels):
-            # preds = [pred.strip() for pred in preds]
-            preds = list(map(lambda x: self.mose_decode(x.strip().split()), preds))
-            labels = list(map(lambda x: self.mose_decode(x.strip().split()), labels))
-            # labels = [[label.strip()] for label in labels]
-
->>>>>>> 74726cd0
             return preds, labels
 
         tmp_label = batch['labels']
@@ -400,10 +347,7 @@
         # print(batch)
         texts = batch['src']
         # output summary and metrics
-<<<<<<< HEAD
         self.model.eval()
-=======
->>>>>>> 74726cd0
         generated_ids = self.model.generate(
             input_ids=batch['input_ids'],
             attention_mask=batch['attention_mask'],
