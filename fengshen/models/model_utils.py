--- conflicted
+++ resolved
@@ -82,29 +82,18 @@
                           betas=(pl_model.hparams.adam_beta1, pl_model.hparams.adam_beta2),
                           eps=pl_model.hparams.adam_epsilon)
     # Configure learning rate scheduler.
-<<<<<<< HEAD
     total_steps = pl_model.hparams.lr_decay_ratio * \
         pl_model.total_steps if pl_model.hparams.lr_decay_steps == 0 else pl_model.hparams.lr_decay_steps
     warmup_steps = pl_model.hparams.warmup_ratio * \
         pl_model.total_steps if pl_model.hparams.warmup_steps == 0 else pl_model.hparams.warmup_steps
-    scheduler = get_scheduler(name=pl_model.hparams.scheduler_type, optimizer=optimizer,
-                              num_warmup_steps=warmup_steps, num_training_steps=total_steps,
-                              lr_end=pl_model.hparams.min_learning_rate)
-=======
-
-    warmup_steps = pl_model.hparams.warmup_ratio * \
-        pl_model.total_steps if pl_model.hparams.warmup_steps == 0 else pl_model.hparams.warmup_steps
 
     if pl_model.hparams.scheduler_type == "inverse_sqrt":
         scheduler = inverse_square_root_schedule(optimizer=optimizer,
                                                  num_warmup_steps=warmup_steps, lr_min=pl_model.hparams.warmup_min_lr, lr_max=pl_model.hparams.warmup_max_lr)
     else:
-        total_steps = pl_model.hparams.lr_decay_ratio * \
-            pl_model.total_steps if pl_model.hparams.lr_decay_steps == 0 else pl_model.hparams.lr_decay_steps
         scheduler = get_scheduler(name=pl_model.hparams.scheduler_type, optimizer=optimizer,
                                   num_warmup_steps=warmup_steps, num_training_steps=total_steps,
                                   lr_end=pl_model.hparams.min_learning_rate)
->>>>>>> 1877e418
     scheduler = {"scheduler": scheduler, "interval": "step", "frequency": 1}
     return [optimizer], [scheduler]
 
