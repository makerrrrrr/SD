--- conflicted
+++ resolved
@@ -206,7 +206,8 @@
 
     Example::
 
-            # Here is an example of a device map on a machine with 4 GPUs using T5-3b, which has a total of 24 attention modules:
+    # Here is an example of a device map on a machine with 4 GPUs using T5-3b,
+    # which has a total of 24 attention modules:
             model = T5ForConditionalGeneration.from_pretrained('T5-3b')
             device_map = {0: [0, 1, 2],
 
@@ -788,7 +789,8 @@
         else:
             outputs = outputs + attention_outputs
 
-        # hidden-states, present_key_value_states, (self-attention position bias), (self-attention weights), (cross-attention position bias), (cross-attention weights)
+        # hidden-states, present_key_value_states, (self-attention position bias),
+        # (self-attention weights), (cross-attention position bias), (cross-attention weights)
         return outputs
 
 
@@ -822,7 +824,8 @@
             module.weight.data.fill_(factor * 1.0)
         elif isinstance(module, (T5Model, T5ForConditionalGeneration, T5EncoderModel)):
             # Mesh TensorFlow embeddings initialization
-            # See https://github.com/tensorflow/mesh/blob/fa19d69eafc9a482aff0b59ddd96b025c0cb207d/mesh_tensorflow/layers.py#L1624
+            # See https://github.com/tensorflow/mesh/blob/fa19d69eafc9a482aff0b59ddd96b025c0cb207d
+            # /mesh_tensorflow/layers.py#L1624
             # @IDEA modified -> module.shared.weight -> module.shared.word_embeddings.weight
             # module.shared.weight.data.normal_(mean=0.0, std=factor * 1.0)
             module.shared.word_embeddings.weight.data.normal_(
@@ -831,8 +834,10 @@
                 mean=0.0, std=factor * 1.0)
         elif isinstance(module, T5DenseReluDense):
             # Mesh TensorFlow FF initialization
-            # See https://github.com/tensorflow/mesh/blob/master/mesh_tensorflow/transformer/transformer_layers.py#L56
-            # and https://github.com/tensorflow/mesh/blob/fa19d69eafc9a482aff0b59ddd96b025c0cb207d/mesh_tensorflow/layers.py#L89
+            # See https://github.com/tensorflow/mesh/blob/master/mesh_tensorflow
+            # /transformer/transformer_layers.py#L56
+            # and https://github.com/tensorflow/mesh/blob/fa19d69eafc9a482aff0b59ddd96b025c0cb207d/
+            # mesh_tensorflow/layers.py#L89
             module.wi.weight.data.normal_(
                 mean=0.0, std=factor * ((self.config.d_model) ** -0.5))
             if hasattr(module.wi, "bias") and module.wi.bias is not None:
@@ -841,17 +846,12 @@
                 mean=0.0, std=factor * ((self.config.d_ff) ** -0.5))
             if hasattr(module.wo, "bias") and module.wo.bias is not None:
                 module.wo.bias.data.zero_()
-<<<<<<< HEAD
-        elif isinstance(module, MegatronT5DenseGeluDense):
-            module.wi.weight.data.normal_(
-=======
         elif isinstance(module, T5DenseGeluDense):
             module.wi_0.weight.data.normal_(
                 mean=0.0, std=factor * ((self.config.d_model) ** -0.5))
             if hasattr(module.wi_0, "bias") and module.wi_0.bias is not None:
                 module.wi_0.bias.data.zero_()
             module.wi_1.weight.data.normal_(
->>>>>>> ab46a2d2
                 mean=0.0, std=factor * ((self.config.d_model) ** -0.5))
             if hasattr(module.wi, "bias") and module.wi.bias is not None:
                 module.wi.bias.data.zero_()
@@ -861,7 +861,8 @@
                 module.wo.bias.data.zero_()
         elif isinstance(module, T5Attention):
             # Mesh TensorFlow attention initialization to avoid scaling before softmax
-            # See https://github.com/tensorflow/mesh/blob/fa19d69eafc9a482aff0b59ddd96b025c0cb207d/mesh_tensorflow/transformer/attention.py#L136
+            # See https://github.com/tensorflow/mesh/blob/fa19d69eafc9a482aff0b59ddd96b025c0cb207d
+            # /mesh_tensorflow/transformer/attention.py#L136
             d_model = self.config.d_model
             key_value_proj_dim = self.config.d_kv
             n_heads = self.config.num_heads
@@ -888,7 +889,8 @@
 
         assert (
             decoder_start_token_id is not None
-        ), "self.model.config.decoder_start_token_id has to be defined. In T5 it is usually set to the pad_token_id. See T5 docs for more information"
+        ), "self.model.config.decoder_start_token_id has to be defined. "\
+            "In T5 it is usually set to the pad_token_id. See T5 docs for more information"
 
         # shift inputs to the right
         if is_torch_fx_proxy(input_ids):
@@ -970,7 +972,8 @@
         self.embed_tokens = embed_tokens
         self.is_decoder = config.is_decoder
 
-        # @IDEA modified -> has_relative_attention_bias=bool(i == 0)) for i in range(config.num_layers) -> has_relative_attention_bias=False
+        # @IDEA modified -> has_relative_attention_bias=bool(i == 0)) for i in range(config.num_layers)
+        # -> has_relative_attention_bias=False
         self.block = nn.ModuleList(
             [T5Block(config, has_relative_attention_bias=False)
              for _ in range(config.num_layers)]
@@ -1075,7 +1078,8 @@
 
         if inputs_embeds is None:
             assert self.embed_tokens is not None, "You have to initialize the model with valid token embeddings"
-            # @IDEA modified -> self.embed_tokens(input_ids=input_ids) -> self.embed_tokens(input_ids=input_ids,osition_ids=position_ids,)
+            # @IDEA modified -> self.embed_tokens(input_ids=input_ids) ->
+            # self.embed_tokens(input_ids=input_ids,osition_ids=position_ids,)
             # inputs_embeds = self.embed_tokens(input_ids=input_ids)
             inputs_embeds = self.embed_tokens(input_ids=input_ids)
 
@@ -1203,7 +1207,8 @@
                 )
 
             # layer_outputs is a tuple with:
-            # hidden-states, key-value-states, (self-attention position bias), (self-attention weights), (cross-attention position bias), (cross-attention weights)
+            # hidden-states, key-value-states, (self-attention position bias), (self-attention weights),
+            # (cross-attention position bias), (cross-attention weights)
             if use_cache is False:
                 layer_outputs = layer_outputs[:1] + (None,) + layer_outputs[1:]
 
@@ -1318,7 +1323,8 @@
 
             To know more on how to prepare :obj:`decoder_input_ids` for pretraining take a look at `T5 Training
             <./T5.html#training>`__.
-        decoder_attention_mask (:obj:`torch.BoolTensor` of shape :obj:`(batch_size, target_sequence_length)`, `optional`):
+        decoder_attention_mask (:obj:`torch.BoolTensor` of shape
+        :obj:`(batch_size, target_sequence_length)`, `optional`):
             Default behavior: generate a tensor that ignores pad tokens in :obj:`decoder_input_ids`. Causal mask will
             also be used by default.
         head_mask (:obj:`torch.FloatTensor` of shape :obj:`(num_heads,)` or :obj:`(num_layers, num_heads)`, `optional`):
@@ -1328,14 +1334,16 @@
             - 1 indicates the head is **not masked**,
             - 0 indicates the head is **masked**.
 
-        decoder_head_mask (:obj:`torch.FloatTensor` of shape :obj:`(num_heads,)` or :obj:`(num_layers, num_heads)`, `optional`):
+        decoder_head_mask (:obj:`torch.FloatTensor` of shape :obj:`(num_heads,)` or
+        :obj:`(num_layers, num_heads)`, `optional`):
             Mask to nullify selected heads of the self-attention modules in the decoder. Mask values selected in ``[0,
             1]``:
 
             - 1 indicates the head is **not masked**,
             - 0 indicates the head is **masked**.
 
-        cross_attn_head_mask (:obj:`torch.Tensor` of shape :obj:`(num_heads,)` or :obj:`(num_layers, num_heads)`, `optional`):
+        cross_attn_head_mask (:obj:`torch.Tensor` of shape :obj:`(num_heads,)` or
+        :obj:`(num_layers, num_heads)`, `optional`):
                 Mask to nullify selected heads of the cross-attention modules in the decoder. Mask values selected in
                 ``[0, 1]``:
 
@@ -1347,7 +1355,8 @@
             `attentions`) :obj:`last_hidden_state` of shape :obj:`(batch_size, sequence_length, hidden_size)` is a
             sequence of hidden states at the output of the last layer of the encoder. Used in the cross-attention of
             the decoder.
-        past_key_values (:obj:`tuple(tuple(torch.FloatTensor))` of length :obj:`config.n_layers` with each tuple having 4 tensors of shape :obj:`(batch_size, num_heads, sequence_length - 1, embed_size_per_head)`):
+        past_key_values (:obj:`tuple(tuple(torch.FloatTensor))` of length :obj:`config.n_layers` with each tuple having
+        4 tensors of shape :obj:`(batch_size, num_heads, sequence_length - 1, embed_size_per_head)`):
             Contains precomputed key and value hidden states of the attention blocks. Can be used to speed up decoding.
 
             If :obj:`past_key_values` are used, the user can optionally input only the last :obj:`decoder_input_ids`
@@ -1357,7 +1366,8 @@
             Optionally, instead of passing :obj:`input_ids` you can choose to directly pass an embedded representation.
             This is useful if you want more control over how to convert :obj:`input_ids` indices into associated
             vectors than the model's internal embedding lookup matrix.
-        decoder_inputs_embeds (:obj:`torch.FloatTensor` of shape :obj:`(batch_size, target_sequence_length, hidden_size)`, `optional`):
+        decoder_inputs_embeds (:obj:`torch.FloatTensor` of shape :obj:`(batch_size, target_sequence_length, hidden_size)
+        `, `optional`):
             Optionally, instead of passing :obj:`decoder_input_ids` you can choose to directly pass an embedded
             representation. If :obj:`past_key_values` is used, optionally only the last :obj:`decoder_inputs_embeds`
             have to be input (see :obj:`past_key_values`). This is useful if you want more control over how to convert
@@ -1563,7 +1573,8 @@
             >>> tokenizer = T5Tokenizer.from_pretrained('T5-small')
             >>> model = T5Model.from_pretrained('T5-small')
 
-            >>> input_ids = tokenizer("Studies have been shown that owning a dog is good for you", return_tensors="pt").input_ids  # Batch size 1
+            >>> input_ids = tokenizer("Studies have been shown that owning a dog is good for you",
+            return_tensors="pt").input_ids  # Batch size 1
             >>> decoder_input_ids = tokenizer("Studies show that", return_tensors="pt").input_ids  # Batch size 1
 
             >>> # forward pass
@@ -1797,7 +1808,8 @@
             >>> logits = outputs.logits
 
             >>> # inference
-            >>> input_ids = tokenizer("summarize: studies have shown that owning a dog is good for you", return_tensors="pt").input_ids  # Batch size 1
+            >>> input_ids = tokenizer("summarize: studies have shown that owning a dog is good for you",
+            return_tensors="pt").input_ids  # Batch size 1
             >>> outputs = model.generate(input_ids)
             >>> print(tokenizer.decode(outputs[0], skip_special_tokens=True))
             >>> # studies have shown that owning a dog is good for you.
@@ -1880,7 +1892,8 @@
 
         # if self.config.tie_word_embeddings:
         #     # Rescale output before projecting on vocab
-        #     # See https://github.com/tensorflow/mesh/blob/fa19d69eafc9a482aff0b59ddd96b025c0cb207d/mesh_tensorflow/transformer/transformer.py#L586
+        #     # See https://github.com/tensorflow/mesh/blob/fa19d69eafc9a482aff0b59ddd96b025c0cb207d/
+        #       mesh_tensorflow/transformer/transformer.py#L586
         #     sequence_output = sequence_output * (self.model_dim ** -0.5)
 
         lm_logits = torch.nn.functional.linear(
@@ -1891,7 +1904,8 @@
             loss_fct = CrossEntropyLoss(ignore_index=-100)
             loss = loss_fct(
                 lm_logits.view(-1, lm_logits.size(-1)), labels.view(-1))
-            # @IDEA modified(thom): Add z_loss https://github.com/tensorflow/mesh/blob/fa19d69eafc9a482aff0b59ddd96b025c0cb207d/mesh_tensorflow/layers.py#L666
+            # @IDEA modified(thom): Add z_loss https://github.com/tensorflow/mesh/blob/
+            # fa19d69eafc9a482aff0b59ddd96b025c0cb207d/mesh_tensorflow/layers.py#L666
 
         if not return_dict:
             output = (lm_logits,) + decoder_outputs[1:] + encoder_outputs
@@ -2052,7 +2066,8 @@
             >>> from transformers import T5Tokenizer, T5EncoderModel
             >>> tokenizer = T5Tokenizer.from_pretrained('T5-small')
             >>> model = T5EncoderModel.from_pretrained('T5-small')
-            >>> input_ids = tokenizer("Studies have been shown that owning a dog is good for you", return_tensors="pt").input_ids  # Batch size 1
+            >>> input_ids = tokenizer("Studies have been shown that owning a dog is good for you",
+        return_tensors="pt").input_ids  # Batch size 1
             >>> outputs = model(input_ids=input_ids)
             >>> last_hidden_states = outputs.last_hidden_state
         """
